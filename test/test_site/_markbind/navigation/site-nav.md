--- conflicted
+++ resolved
@@ -19,11 +19,7 @@
   * Nested Dropdown Title 
     * Hello Doge Hello Doge :dog:
     * [**NESTED LINK** Home :house:]({{baseUrl}}/index.html)
-<<<<<<< HEAD
     * Text cut off from height limit Text cut off from height limit Text cut off from height limit Text cut off from height limit Text cut off from height limit Text cut off from height limit Text cut off from height limit Text cut off from height limit Text cut off from height limit Text cut off from height limit Text cut off from height limit Text cut off from height limit Text cut off from height limit Text cut off from height limit Text cut off from height limit Text cut off from height limit Text cut off from height limit Text cut off from height limit Text cut off from height limit Text cut off from height limit Text cut off from height limit 
-</markdown>
-=======
-    * More Long Long Text More Long Long Text More Long Long Text More Long Long Text More Long Long Text More Long Long Text More Long Long Text More Long Long Text More Long Long Text More Long Long Text More Long Long Text More Long Long Text More Long Long Text More Long Long Text More Long Long Text More Long Long Text More Long Long Text More Long Long Text More Long Long Text More Long Long Text More Long Long Text More Long Long Text More Long Long Text More Long Long Text 
 
 * Test line break in navigation layout
   
@@ -37,5 +33,4 @@
     
     * Line break item 2 :blue_book:
 
-</navigation>
->>>>>>> 229c2800
+</navigation>