/* eslint-disable no-underscore-dangle */

const htmlparser = require('htmlparser2');
const md = require('./markdown-it');

const _ = {};
_.clone = require('lodash/clone');
_.cloneDeep = require('lodash/cloneDeep');
_.hasIn = require('lodash/hasIn');
_.isArray = require('lodash/isArray');

const Promise = require('bluebird');

const cheerio = require('cheerio');

cheerio.prototype.options.xmlMode = true; // Enable xml mode for self-closing tag
cheerio.prototype.options.decodeEntities = false; // Don't escape HTML entities

const utils = require('./utils');

const fs = require('fs');
const path = require('path');
const url = require('url');
const nunjucks = require('nunjucks');

const ATTRIB_INCLUDE_PATH = 'include-path';
const ATTRIB_CWF = 'cwf';

const BOILERPLATE_DIRECTORY_NAME = '_boilerplates';

/*
 * Utils
 */

function calculateNewBaseUrl(filePath, root, lookUp) {
  function calculate(file, result) {
    if (file === root) {
      return { relative: path.relative(root, root), parent: root };
    }
    const parent = path.dirname(file);
    if (lookUp[parent] && result.length === 1) {
      return { relative: path.relative(parent, result[0]), parent };
    } else if (lookUp[parent]) {
      return calculate(parent, [parent]);
    }
    return calculate(parent, result);
  }

  return calculate(filePath, []);
}

function calculateBoilerplateFilePath(filePath, config) {
  const base = calculateNewBaseUrl(filePath, config.rootPath, config.baseUrlMap).relative;
  return path.resolve(base, BOILERPLATE_DIRECTORY_NAME, path.basename(filePath));
}

function isText(element) {
  return element.type === 'text' || element.type === 'comment';
}

function Parser(options) {
  this._options = options || {};
  // eslint-disable-next-line no-console
  this._onError = this._options.errorHandler || console.error;
  this._fileCache = {};
  this.dynamicIncludeSrc = [];
  this.staticIncludeSrc = [];
  this.boilerplateIncludeSrc = [];
  this.missingIncludeSrc = [];
}

Parser.prototype.getDynamicIncludeSrc = function () {
  return _.clone(this.dynamicIncludeSrc);
};

Parser.prototype.getStaticIncludeSrc = function () {
  return _.clone(this.staticIncludeSrc);
};

<<<<<<< HEAD
Parser.prototype._preprocess = function (node, context, config) {
  const element = node;
  const self = this;
=======
Parser.prototype.getBoilerplateIncludeSrc = function () {
  return _.clone(this.boilerplateIncludeSrc);
};

Parser.prototype.getMissingIncludeSrc = function () {
  return _.clone(this.missingIncludeSrc);
};

Parser.prototype._preprocess = function (element, context, config) {
  let self = this;
>>>>>>> b8626698
  element.attribs = element.attribs || {};
  element.attribs[ATTRIB_CWF] = path.resolve(context.cwf);
  if (element.name === 'include') {
    const isInline = _.hasIn(element.attribs, 'inline');
    const isDynamic = _.hasIn(element.attribs, 'dynamic');
    const isUrl = utils.isUrl(element.attribs.src);
    const includeSrc = url.parse(element.attribs.src);
    const includeSrcPath = includeSrc.path;
    const filePath = isUrl ? element.attribs.src : path.resolve(path.dirname(context.cwf), includeSrcPath);
    element.name = isInline ? 'span' : 'div';
    element.attribs[ATTRIB_INCLUDE_PATH] = filePath;

    if (isDynamic) {
      element.name = 'dynamic-panel';
      element.attribs.src = filePath;
      if (includeSrc.hash) {
        element.attribs.fragment = includeSrc.hash.substring(1);
      }

      element.attribs.header = element.attribs.name || '';
      delete element.attribs.dynamic;
      this.dynamicIncludeSrc.push({ from: context.cwf, to: element.attribs.src });
      return element;
    }

    if (isUrl) {
      return element; // only keep url path for dynamic
    }

    let actualFilePath = filePath;
<<<<<<< HEAD
    if (!utils.fileExists(filePath)) {
      const boilerplateFilePath = calculateBoilerplateFilePath(filePath, config);
      actualFilePath = utils.fileExists(boilerplateFilePath) ? boilerplateFilePath : actualFilePath;
    }

    // is static include file
    this.staticIncludeSrc.push({ from: context.cwf, to: actualFilePath });

=======
    if (utils.fileExists(filePath)) {
      this.staticIncludeSrc.push({from: context.cwf, to: actualFilePath});
    } else {
      let boilerplateFilePath = calculateBoilerplateFilePath(filePath, config);
      if (utils.fileExists(boilerplateFilePath)) {
        actualFilePath = boilerplateFilePath;
        this.boilerplateIncludeSrc.push({from: context.cwf, to: actualFilePath});
      } else { // both files are missing
        this.missingIncludeSrc.push({from: context.cwf, to: actualFilePath});
        this.missingIncludeSrc.push({from: context.cwf, to: boilerplateFilePath});
      }
    }

>>>>>>> b8626698
    try {
      self._fileCache[actualFilePath] = self._fileCache[actualFilePath]
        ? self._fileCache[actualFilePath] : fs.readFileSync(actualFilePath, 'utf8');
    } catch (e) {
      // Read file fail
      const missingReferenceErrorMessage = `Missing reference in: ${element.attribs[ATTRIB_CWF]}`;
      e.message += `\n${missingReferenceErrorMessage}`;
      this._onError(e);
      element.children = cheerio.parseHTML(utils.createErrorElement(e), true);
      return element;
    }

    const isIncludeSrcMd = utils.getExtName(filePath) === 'md';

    if (isIncludeSrcMd && context.source === 'html') {
      // HTML include markdown, use special tag to indicate markdown code.
      element.name = 'markdown';
    }

<<<<<<< HEAD
    const fileContent = self._fileCache[actualFilePath]; // cache the file contents to save some I/O
=======
    let fileContent = self._fileCache[actualFilePath]; // cache the file contents to save some I/O
    let fileBase = path.resolve(calculateNewBaseUrl(filePath, config.rootPath, config.baseUrlMap).relative);
    let userDefinedVariables = config.userDefinedVariablesMap[fileBase];
    fileContent = nunjucks.renderString(fileContent, userDefinedVariables);
>>>>>>> b8626698
    delete element.attribs.src;
    delete element.attribs.inline;

    if (includeSrc.hash) {
      // directly get segment from the src
      const segmentSrc = cheerio.parseHTML(fileContent, true);
      const $ = cheerio.load(segmentSrc);
      const htmlContent = $(includeSrc.hash).html();
      let actualContent = htmlContent;
      if (isIncludeSrcMd) {
        if (context.mode === 'include') {
          actualContent = isInline ? actualContent : utils.wrapContent(actualContent, '\n\n', '\n');
        } else {
          actualContent = md.render(actualContent);
        }
        actualContent = self._rebaseReferenceForStaticIncludes(actualContent, element, config);
      }
      element.children = cheerio.parseHTML(actualContent, true); // the needed content;
    } else {
      let actualContent = fileContent;
      if (isIncludeSrcMd) {
        if (context.mode === 'include') {
          actualContent = isInline ? actualContent : utils.wrapContent(actualContent, '\n\n', '\n');
        } else {
          actualContent = md.render(actualContent);
        }
      }
      element.children = cheerio.parseHTML(actualContent, true);
    }

    // The element's children are in the new context
    // Process with new context
    const childContext = _.cloneDeep(context);
    childContext.cwf = filePath;
    childContext.source = isIncludeSrcMd ? 'md' : 'html';
    if (element.children && element.children.length > 0) {
      element.children = element.children.map(e => self._preprocess(e, childContext, config));
    }
  } else if (element.name === 'dynamic-panel') {
    const isUrl = utils.isUrl(element.attribs.src);
    let filePath;
    if (isUrl) {
      filePath = element.attribs.src;
    } else {
      const includeSrc = url.parse(element.attribs.src);
      const includeSrcPath = includeSrc.path;
      if (includeSrc.hash) {
        element.attribs.fragment = includeSrc.hash.substring(1); // save hash to fragment attribute
      }
      filePath = path.resolve(path.dirname(context.cwf), includeSrcPath); // updated path (no hash)
    }
    element.attribs.src = filePath;
    this.dynamicIncludeSrc.push({ from: context.cwf, to: filePath });
    return element;
  } else if ((element.name === 'morph' || element.name === 'panel') && _.hasIn(element.attribs, 'src')) {
    const isUrl = utils.isUrl(element.attribs.src);
    let filePath;
    if (isUrl) {
      filePath = element.attribs.src;
    } else {
      const includeSrc = url.parse(element.attribs.src);
      const includeSrcPath = includeSrc.path;
      if (includeSrc.hash) {
        element.attribs.fragment = includeSrc.hash.substring(1); // save hash to fragment attribute
      }
      filePath = path.resolve(path.dirname(context.cwf), includeSrcPath); // updated path (no hash)
    }
    element.attribs.src = filePath;
    this.dynamicIncludeSrc.push({ from: context.cwf, to: filePath });
    return element;
  } else if (element.children && element.children.length > 0) {
    element.children = element.children.map(e => self._preprocess(e, context, config));
  }

  return element;
};

Parser.prototype._parse = function (node, context, config) {
  const element = node;
  const self = this;
  if (_.isArray(element)) {
    return element.map(el => self._parse(el, context, config));
  }

  if (isText(element)) {
    return element;
  }
  if (element.name) {
    element.name = element.name.toLowerCase();
  }

<<<<<<< HEAD
  switch (element.name) {
  case 'md':
  case 'markdown':
    element.name = 'div';
    cheerio.prototype.options.xmlMode = false;
    element.children = cheerio.parseHTML(md.render(cheerio.html(element.children)), true);
    cheerio.prototype.options.xmlMode = true;
    break;
  case 'dynamic-panel': {
    const hasIsOpen = _.hasIn(element.attribs, 'isOpen');
    element.attribs.isOpen = hasIsOpen || false;
    const fileExists = utils.fileExists(element.attribs.src)
                    || utils.fileExists(calculateBoilerplateFilePath(element.attribs.src, config));
    if (fileExists) {
      const { src, fragment } = element.attribs;
      const resultDir = path.dirname(path.join('{{hostBaseUrl}}', path.relative(process.cwd(), src)));
      const resultPath = path.join(resultDir, utils.setExtension(path.basename(src), '._include_.html'));
      element.attribs.src = fragment ? `${resultPath}#${fragment}` : resultPath;
=======
    switch (element.name) {
    case 'md':
      element.name = 'span';
      cheerio.prototype.options.xmlMode = false;
      element.children = cheerio.parseHTML(md.renderInline(cheerio.html(element.children)), true);
      cheerio.prototype.options.xmlMode = true;
      break;
    case 'markdown':
      element.name = 'div';
      cheerio.prototype.options.xmlMode = false;
      element.children = cheerio.parseHTML(md.render(cheerio.html(element.children)), true);
      cheerio.prototype.options.xmlMode = true;
      break;
    case 'dynamic-panel': {
      let hasIsOpen = _.hasIn(element.attribs, 'isOpen');
      element.attribs.isOpen = hasIsOpen ? hasIsOpen : false;
      let fileExists = utils.fileExists(element.attribs.src) || utils.fileExists(calculateBoilerplateFilePath(element.attribs.src, config));
      if (fileExists) {
        let resultDir = path.dirname(path.join('{{hostBaseUrl}}', path.relative(process.cwd(), element.attribs.src)));
        element.attribs.src = path.join(resultDir, utils.setExtension(path.basename(element.attribs.src), '._include_.html'));
        if (element.attribs.fragment) {
          element.attribs.src = `${element.attribs.src}#${element.attribs.fragment}`; // add hash back to path
        }
      }
      element.attribs['no-close'] = 'true';
      element.attribs['no-switch'] = 'true';
      element.name = 'panel';
      break;
>>>>>>> b8626698
    }
    element.attribs['no-close'] = 'true';
    element.attribs['no-switch'] = 'true';
    element.name = 'panel';
    break;
  }
  case 'morph': {
    if (!_.hasIn(element.attribs, 'src')) {
      break;
    }
    const fileExists = utils.fileExists(element.attribs.src)
                    || utils.fileExists(calculateBoilerplateFilePath(element.attribs.src, config));
    if (fileExists) {
      const { src, fragment } = element.attribs;
      const resultDir = path.dirname(path.join('{{hostBaseUrl}}', path.relative(process.cwd(), src)));
      const resultPath = path.join(resultDir, utils.setExtension(path.basename(src), '._include_.html'));
      element.attribs.src = fragment ? `${resultPath}#${fragment}` : resultPath;
    }
    break;
  }
  case 'panel': {
    if (!_.hasIn(element.attribs, 'src')) { // dynamic panel
      break;
    }
    const fileExists = utils.fileExists(element.attribs.src)
                    || utils.fileExists(calculateBoilerplateFilePath(element.attribs.src, config));
    if (fileExists) {
      const { src, fragment } = element.attribs;
      const resultDir = path.dirname(path.join('{{hostBaseUrl}}', path.relative(process.cwd(), src)));
      const resultPath = path.join(resultDir, utils.setExtension(path.basename(src), '._include_.html'));
      element.attribs.src = fragment ? `${resultPath}#${fragment}` : resultPath;
    }
    break;
  }
  default:
    break;
  }

  if (element.children) {
    element.children.forEach((child) => {
      self._parse(child, context, config);
    });
  }

  return element;
};

Parser.prototype._trimNodes = function (node) {
  const self = this;
  if (node.name === 'pre' || node.name === 'code') {
    return;
  }
  if (node.children) {
    /* eslint-disable no-plusplus */
    for (let n = 0; n < node.children.length; n++) {
      const child = node.children[n];
      if (
        child.type === 'comment'
        || (child.type === 'text' && n === node.children.length - 1 && !/\S/.test(child.data))
      ) {
        node.children.splice(n, 1);
        n--;
      } else if (child.type === 'tag') {
        self._trimNodes(child);
      }
    }
    /* eslint-enable no-plusplus */
  }
};

Parser.prototype.includeFile = function (file, config) {
  const context = {};
  context.cwf = file; // current working file
  context.mode = 'include';

  return new Promise((resolve, reject) => {
    const handler = new htmlparser.DomHandler((error, dom) => {
      if (error) {
        reject(error);
        return;
      }
      const nodes = dom.map(d => this._preprocess(d, context, config));
      resolve(cheerio.html(nodes));
    });

    const parser = new htmlparser.Parser(handler, {
      xmlMode: true,
      decodeEntities: true,
    });

    let actualFilePath = file;
    if (!utils.fileExists(file)) {
<<<<<<< HEAD
      const boilerplateFilePath = calculateBoilerplateFilePath(file, config);
      actualFilePath = utils.fileExists(boilerplateFilePath) ? boilerplateFilePath : actualFilePath;
=======
      let boilerplateFilePath = calculateBoilerplateFilePath(file, config);
      if (utils.fileExists(boilerplateFilePath)) {
        actualFilePath = boilerplateFilePath;
        this.boilerplateIncludeSrc.push({from: context.cwf, to: boilerplateFilePath});
      } else {
        this.missingIncludeSrc.push({from: context.cwf, to: actualFilePath});
        this.missingIncludeSrc.push({from: context.cwf, to: boilerplateFilePath});
      }
>>>>>>> b8626698
    }

    // Read files
    fs.readFile(actualFilePath, 'utf-8', (err, data) => {
      if (err) {
        reject(err);
        return;
      }
<<<<<<< HEAD
      const fileExt = utils.getExtName(file);
=======
      let fileBase = path.resolve(calculateNewBaseUrl(file, config.rootPath, config.baseUrlMap).relative);
      let userDefinedVariables = config.userDefinedVariablesMap[fileBase];
      data = nunjucks.renderString(data, userDefinedVariables);
      let fileExt = utils.getExtName(file);
>>>>>>> b8626698
      if (fileExt === 'md') {
        context.source = 'md';
        parser.parseComplete(data.toString());
      } else if (fileExt === 'html') {
        context.source = 'html';
        parser.parseComplete(data);
      } else {
        const error = new Error(`Unsupported File Extension: '${fileExt}'`);
        reject(error);
      }
    });
  });
};

Parser.prototype.renderFile = function (file, config) {
  const context = {};
  context.cwf = file; // current working file
  context.mode = 'render';
  return new Promise((resolve, reject) => {
    const handler = new htmlparser.DomHandler((error, dom) => {
      if (error) {
        reject(error);
        return;
      }
      const nodes = dom.map(d => this._parse(d, context, config));
      nodes.forEach((d) => {
        this._trimNodes(d);
      });
      cheerio.prototype.options.xmlMode = false;
      resolve(cheerio.html(nodes));
      cheerio.prototype.options.xmlMode = true;
    });

    const parser = new htmlparser.Parser(handler, {
      xmlMode: true,
      decodeEntities: false,
    });

    // Read files
    fs.readFile(file, (err, data) => {
      if (err) {
        reject(err);
        return;
      }
      let inputData = data;
      const fileExt = utils.getExtName(file);
      if (fileExt === 'md') {
        inputData = md.render(inputData.toString());
        context.source = 'md';
        parser.parseComplete(inputData);
      } else if (fileExt === 'html') {
        context.source = 'html';
        parser.parseComplete(data);
      } else {
        const error = new Error(`Unsupported File Extension: '${fileExt}'`);
        reject(error);
      }
    });
  });
};

Parser.prototype.resolveBaseUrl = function (pageData, config) {
  const { baseUrlMap, rootPath, isDynamic } = config;
  this.baseUrlMap = baseUrlMap;
  this.rootPath = rootPath;
  this.isDynamic = isDynamic || false;
  if (this.isDynamic) {
    this.dynamicSource = config.dynamicSource;
  }
  return new Promise((resolve, reject) => {
    const handler = new htmlparser.DomHandler((error, dom) => {
      if (error) {
        reject(error);
        return;
      }
      const nodes = dom.map((d) => {
        const node = d;
        const childrenBase = {};
        if (this.isDynamic) {
          // Change CWF for each top level element
          if (node.attribs) {
            node.attribs[ATTRIB_CWF] = this.dynamicSource;
          }
        }
        return this._rebaseReference(node, childrenBase);
      });
      cheerio.prototype.options.xmlMode = false;
      resolve(cheerio.html(nodes));
      cheerio.prototype.options.xmlMode = true;
    });

    const parser = new htmlparser.Parser(handler, {
      xmlMode: true,
      decodeEntities: true,
    });

    parser.parseComplete(pageData);
  });
};

Parser.prototype._rebaseReference = function (node, foundBase) {
  const element = node;

  if (_.isArray(element)) {
    return element.map(el => this._rebaseReference(el, foundBase));
  }

  if (isText(element)) {
    return element;
  }
  // Rebase children element
  const childrenBase = {};
  element.children.forEach((el) => {
    this._rebaseReference(el, childrenBase);
  });

  // rebase current element
  if (element.attribs[ATTRIB_CWF]) {
    const filePath = element.attribs[ATTRIB_CWF];
    let newBase = calculateNewBaseUrl(filePath, this.rootPath, this.baseUrlMap);
    if (newBase) {
      const { relative, parent } = newBase;
      // eslint-disable-next-line no-param-reassign
      foundBase[parent] = relative;
    }

    const bases = Object.keys(childrenBase);
    if (bases.length !== 0) {
      // need to rebase
      newBase = childrenBase[bases[0]];
      const { children } = element;
      if (children) {
        const currentBase = calculateNewBaseUrl(element.attribs[ATTRIB_CWF], this.rootPath, this.baseUrlMap);
        if (currentBase) {
          if (currentBase.relative !== newBase) {
            cheerio.prototype.options.xmlMode = false;
            const newBaseUrl = `{{hostBaseUrl}}/${newBase}`;
            const rendered = nunjucks.renderString(cheerio.html(children), { baseUrl: newBaseUrl });
            element.children = cheerio.parseHTML(rendered, true);
            cheerio.prototype.options.xmlMode = true;
          }
        }
      }
    }
    delete element.attribs[ATTRIB_INCLUDE_PATH];
  }
  delete element.attribs[ATTRIB_CWF];
  return element;
};

Parser.prototype._rebaseReferenceForStaticIncludes = function (pageData, element, config) {
  if (!config) {
    return pageData;
  }

  if (!pageData.includes('{{baseUrl}}')) {
    return pageData;
  }

  const filePath = element.attribs[ATTRIB_INCLUDE_PATH];
  const fileBase = calculateNewBaseUrl(filePath, config.rootPath, config.baseUrlMap);
  if (!fileBase.relative) {
    return pageData;
  }

  const currentPath = element.attribs[ATTRIB_CWF];
  const currentBase = calculateNewBaseUrl(currentPath, config.rootPath, config.baseUrlMap);
  if (currentBase.relative === fileBase.relative) {
    return pageData;
  }

  const newBase = fileBase.relative;
  const newBaseUrl = `{{hostBaseUrl}}/${newBase}`;
  return nunjucks.renderString(pageData, { baseUrl: newBaseUrl });
};

module.exports = Parser;<|MERGE_RESOLUTION|>--- conflicted
+++ resolved
@@ -77,22 +77,17 @@
   return _.clone(this.staticIncludeSrc);
 };
 
-<<<<<<< HEAD
+Parser.prototype.getBoilerplateIncludeSrc = function () {
+  return _.clone(this.boilerplateIncludeSrc);
+};
+
+Parser.prototype.getMissingIncludeSrc = function () {
+  return _.clone(this.missingIncludeSrc);
+};
+
 Parser.prototype._preprocess = function (node, context, config) {
   const element = node;
   const self = this;
-=======
-Parser.prototype.getBoilerplateIncludeSrc = function () {
-  return _.clone(this.boilerplateIncludeSrc);
-};
-
-Parser.prototype.getMissingIncludeSrc = function () {
-  return _.clone(this.missingIncludeSrc);
-};
-
-Parser.prototype._preprocess = function (element, context, config) {
-  let self = this;
->>>>>>> b8626698
   element.attribs = element.attribs || {};
   element.attribs[ATTRIB_CWF] = path.resolve(context.cwf);
   if (element.name === 'include') {
@@ -123,20 +118,10 @@
     }
 
     let actualFilePath = filePath;
-<<<<<<< HEAD
-    if (!utils.fileExists(filePath)) {
-      const boilerplateFilePath = calculateBoilerplateFilePath(filePath, config);
-      actualFilePath = utils.fileExists(boilerplateFilePath) ? boilerplateFilePath : actualFilePath;
-    }
-
-    // is static include file
-    this.staticIncludeSrc.push({ from: context.cwf, to: actualFilePath });
-
-=======
     if (utils.fileExists(filePath)) {
       this.staticIncludeSrc.push({from: context.cwf, to: actualFilePath});
     } else {
-      let boilerplateFilePath = calculateBoilerplateFilePath(filePath, config);
+      const boilerplateFilePath = calculateBoilerplateFilePath(filePath, config);
       if (utils.fileExists(boilerplateFilePath)) {
         actualFilePath = boilerplateFilePath;
         this.boilerplateIncludeSrc.push({from: context.cwf, to: actualFilePath});
@@ -146,7 +131,6 @@
       }
     }
 
->>>>>>> b8626698
     try {
       self._fileCache[actualFilePath] = self._fileCache[actualFilePath]
         ? self._fileCache[actualFilePath] : fs.readFileSync(actualFilePath, 'utf8');
@@ -166,14 +150,10 @@
       element.name = 'markdown';
     }
 
-<<<<<<< HEAD
-    const fileContent = self._fileCache[actualFilePath]; // cache the file contents to save some I/O
-=======
     let fileContent = self._fileCache[actualFilePath]; // cache the file contents to save some I/O
     let fileBase = path.resolve(calculateNewBaseUrl(filePath, config.rootPath, config.baseUrlMap).relative);
     let userDefinedVariables = config.userDefinedVariablesMap[fileBase];
     fileContent = nunjucks.renderString(fileContent, userDefinedVariables);
->>>>>>> b8626698
     delete element.attribs.src;
     delete element.attribs.inline;
 
@@ -265,9 +245,13 @@
     element.name = element.name.toLowerCase();
   }
 
-<<<<<<< HEAD
   switch (element.name) {
   case 'md':
+    element.name = 'span';
+    cheerio.prototype.options.xmlMode = false;
+    element.children = cheerio.parseHTML(md.renderInline(cheerio.html(element.children)), true);
+    cheerio.prototype.options.xmlMode = true;
+    break;
   case 'markdown':
     element.name = 'div';
     cheerio.prototype.options.xmlMode = false;
@@ -284,36 +268,6 @@
       const resultDir = path.dirname(path.join('{{hostBaseUrl}}', path.relative(process.cwd(), src)));
       const resultPath = path.join(resultDir, utils.setExtension(path.basename(src), '._include_.html'));
       element.attribs.src = fragment ? `${resultPath}#${fragment}` : resultPath;
-=======
-    switch (element.name) {
-    case 'md':
-      element.name = 'span';
-      cheerio.prototype.options.xmlMode = false;
-      element.children = cheerio.parseHTML(md.renderInline(cheerio.html(element.children)), true);
-      cheerio.prototype.options.xmlMode = true;
-      break;
-    case 'markdown':
-      element.name = 'div';
-      cheerio.prototype.options.xmlMode = false;
-      element.children = cheerio.parseHTML(md.render(cheerio.html(element.children)), true);
-      cheerio.prototype.options.xmlMode = true;
-      break;
-    case 'dynamic-panel': {
-      let hasIsOpen = _.hasIn(element.attribs, 'isOpen');
-      element.attribs.isOpen = hasIsOpen ? hasIsOpen : false;
-      let fileExists = utils.fileExists(element.attribs.src) || utils.fileExists(calculateBoilerplateFilePath(element.attribs.src, config));
-      if (fileExists) {
-        let resultDir = path.dirname(path.join('{{hostBaseUrl}}', path.relative(process.cwd(), element.attribs.src)));
-        element.attribs.src = path.join(resultDir, utils.setExtension(path.basename(element.attribs.src), '._include_.html'));
-        if (element.attribs.fragment) {
-          element.attribs.src = `${element.attribs.src}#${element.attribs.fragment}`; // add hash back to path
-        }
-      }
-      element.attribs['no-close'] = 'true';
-      element.attribs['no-switch'] = 'true';
-      element.name = 'panel';
-      break;
->>>>>>> b8626698
     }
     element.attribs['no-close'] = 'true';
     element.attribs['no-switch'] = 'true';
@@ -406,11 +360,7 @@
 
     let actualFilePath = file;
     if (!utils.fileExists(file)) {
-<<<<<<< HEAD
       const boilerplateFilePath = calculateBoilerplateFilePath(file, config);
-      actualFilePath = utils.fileExists(boilerplateFilePath) ? boilerplateFilePath : actualFilePath;
-=======
-      let boilerplateFilePath = calculateBoilerplateFilePath(file, config);
       if (utils.fileExists(boilerplateFilePath)) {
         actualFilePath = boilerplateFilePath;
         this.boilerplateIncludeSrc.push({from: context.cwf, to: boilerplateFilePath});
@@ -418,7 +368,6 @@
         this.missingIncludeSrc.push({from: context.cwf, to: actualFilePath});
         this.missingIncludeSrc.push({from: context.cwf, to: boilerplateFilePath});
       }
->>>>>>> b8626698
     }
 
     // Read files
@@ -427,14 +376,10 @@
         reject(err);
         return;
       }
-<<<<<<< HEAD
-      const fileExt = utils.getExtName(file);
-=======
       let fileBase = path.resolve(calculateNewBaseUrl(file, config.rootPath, config.baseUrlMap).relative);
       let userDefinedVariables = config.userDefinedVariablesMap[fileBase];
       data = nunjucks.renderString(data, userDefinedVariables);
-      let fileExt = utils.getExtName(file);
->>>>>>> b8626698
+      const fileExt = utils.getExtName(file);
       if (fileExt === 'md') {
         context.source = 'md';
         parser.parseComplete(data.toString());
